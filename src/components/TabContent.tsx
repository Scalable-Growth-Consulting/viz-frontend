--- conflicted
+++ resolved
@@ -75,14 +75,7 @@
 
   return () => {
     isMounted = false;
-<<<<<<< HEAD
-
-
   // Proper Chart.js cleanup (destroy chart instance if created)
- const canvas = document.getElementById('myChart') as HTMLCanvasElement | null;
-    
-=======
->>>>>>> 33c44ac6
     const cleanupContainer = document.getElementById('chart-container');
     if (cleanupContainer) {
       cleanupContainer.innerHTML = '';
